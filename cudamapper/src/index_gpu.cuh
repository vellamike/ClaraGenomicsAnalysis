--- conflicted
+++ resolved
@@ -80,8 +80,8 @@
     /// \return an array where each representation is recorder only once, sorted by representation
     const thrust::device_vector<representation_t>& unique_representations() const override;
 
-    /// \brief returns first occurrence of corresponding representation from unique_representations() in data arrays
-    /// \return first occurrence of corresponding representation from unique_representations() in data arrays
+    /// \brief returns first occurrence of corresponding representation from unique_representations() in data arrays, plus one more element with the total number of sketch elements
+    /// \return first occurrence of corresponding representation from unique_representations() in data arrays, plus one more element with the total number of sketch elements
     const thrust::device_vector<std::uint32_t>& first_occurrence_of_representations() const override;
 
     /// \brief returns read name of read with the given read_id
@@ -149,39 +149,15 @@
                                                thrust::device_vector<std::uint32_t>& first_occurrence_index_d,
                                                const thrust::device_vector<representation_t>& input_representations_d);
 
-<<<<<<< HEAD
-/// \brief Writes 0 to the output array if the value to the left is the same as the current value, 1 otherwise. First element is always 1
+/// \brief Helper kernel for find_first_occurrences_of_representations
+///
+/// Creates two arrays: first one contains a list of unique representations and the second one the index
+/// at which that representation occurrs for the first time in the original data.
 ///
 /// For example:
 /// 0  1  2  3  4  5  6  7  8  9 10 11 12 13 14 15 16 17 18 19 20
-/// 0  0  0  0 12 12 12 12 12 12 23 23 23 32 32 32 32 32 46 46 46 <- representations_d
-/// gives:
-/// 1  0  0  0  1  0  0  0  0  0  1  0  0  1  0  0  0  0  1  0  0 <- new_value_mask_d
-///
-/// \param representations_d
-/// \param number_of_elements
-/// \param new_value_mask_d generated array
-__global__ void create_new_value_mask(const representation_t* const representations_d,
-                                      const std::size_t number_of_elements,
-                                      std::uint32_t* const new_value_mask_d);
-
-=======
->>>>>>> a5e4e7c7
-/// \brief Helper kernel for find_first_occurrences_of_representations
-///
-/// Creates two arrays: first one contains a list of unique representations and the second one the index
-/// at which that representation occurrs for the first time in the original data.
-///
-/// For example:
-/// 0  1  2  3  4  5  6  7  8  9 10 11 12 13 14 15 16 17 18 19 20
-<<<<<<< HEAD
 /// 0  0  0  0 12 12 12 12 12 12 23 23 23 32 32 32 32 32 46 46 46 <- input_representatons_d
-/// 1  0  0  0  1  0  0  0  0  0  1  0  0  1  0  0  0  0  1  0  0
 /// 1  1  1  1  2  2  2  2  2  2  3  3  3  4  4  4  4  4  5  5  5 <- representation_index_mask_d
-=======
-/// 0  0  0  0 12 12 12 12 12 12 23 23 23 32 32 32 32 32 46 46 46
-/// 1  1  1  1  2  2  2  2  2  2  3  3  3  4  4  4  4  4  5  5  5
->>>>>>> a5e4e7c7
 /// ^           ^                 ^        ^              ^
 /// gives:
 /// 0 12 23 32 46 <- unique_representations_d
@@ -368,17 +344,180 @@
     if (0 == sketch_elements_with_this_representation) // this representation was filtered out
         return;
 
-    const std::uint32_t first_occurrence_index_before_compression = first_occurrence_of_representation_before_filtering_d[representation_index_before_compression];
+    const std::uint32_t first_occurrence_index_before_filtering = first_occurrence_of_representation_before_filtering_d[representation_index_before_compression];
     const std::uint32_t first_occurrence_index_after_compression  = first_occurrence_of_representation_after_compression_d[unique_representation_index_after_compression_d[representation_index_before_compression]];
 
     // now move all elements with that representation to the copressed array
     for (std::uint64_t i = threadIdx.x; i < sketch_elements_with_this_representation; i += blockDim.x)
     {
-        representations_after_compression_d[first_occurrence_index_after_compression + i]               = representations_before_compression_d[first_occurrence_index_before_compression + i];
-        read_ids_after_compression_d[first_occurrence_index_after_compression + i]                      = read_ids_before_compression_d[first_occurrence_index_before_compression + i];
-        positions_in_reads_after_compression_d[first_occurrence_index_after_compression + i]            = positions_in_reads_before_compression_d[first_occurrence_index_before_compression + i];
-        directions_of_representations_after_compression_d[first_occurrence_index_after_compression + i] = directions_of_representations_before_compression_d[first_occurrence_index_before_compression + i];
+        representations_after_compression_d[first_occurrence_index_after_compression + i]               = representations_before_compression_d[first_occurrence_index_before_filtering + i];
+        read_ids_after_compression_d[first_occurrence_index_after_compression + i]                      = read_ids_before_compression_d[first_occurrence_index_before_filtering + i];
+        positions_in_reads_after_compression_d[first_occurrence_index_after_compression + i]            = positions_in_reads_before_compression_d[first_occurrence_index_before_filtering + i];
+        directions_of_representations_after_compression_d[first_occurrence_index_after_compression + i] = directions_of_representations_before_compression_d[first_occurrence_index_before_filtering + i];
     }
+}
+
+/// \brief removes sketch elements with most common representations from the index
+///
+/// All sketch elements for which holds sketch_elementes_with_that_representation/total_sketch_element >= filtering_parameter/1'000'000'000 will get removed
+///
+/// For example this index initinally contains 20 sketch elements:
+/// 0  1  2  3  4  5  6  7  8  9 10 11 12 13 14 15 16 17 18 19
+/// 1  1  3  3  5  5  5  5  6  6  6  6  6  6  7  7  7  8  8  8 <- representations (before filtering)
+/// 0  1  3  5  3  4  6  6  0  1  2  2  2  3  7  8  9  1  2  3 <- read_ids (before filtering)
+/// 0  0  1  1  4  5  8  9  3  6  7  8  9  5  4  7  3  7  8  9 <- positions_in_reads (before filtering)
+/// F  F  F  F  R  R  R  F  R  F  F  R  R  F  F  R  R  F  F  F <- directions_of_reads (before filtering)
+/// 1  3  5  6  7  8    <- unique_representations (before filtering)
+/// 0  2  4  8 14 17 20 <- first_occurrence_of_representations (before filtering)
+///
+/// For filtering_parameter = 200'000'000:
+/// sketch_elementes_with_that_representation/total_sketch_element >= filtering_parameter/1'000'000'000 <=>
+/// sketch_elementes_with_that_representation/20 >= 200'000'000/1'000'000'000 <=>
+/// sketch_elementes_with_that_representation/20 >= 1/5 <=>
+/// sketch_elementes_with_that_representation >= 20 * 1/5 <=>
+/// sketch_elementes_with_that_representation >= 4 <=>
+/// sketch element with representations with 4 or more sketch elements will be removed
+///
+/// In the example above that means that representations 5 and 6 will be removed and that the output would be:
+/// 0  1  2  3  4  5  6  7  8  9
+/// 1  1  3  3  7  7  7  8  8  8 <- representations (after filtering)
+/// 0  1  3  5  7  8  9  1  2  3 <- read_ids (after filtering)
+/// 0  0  1  1  4  7  3  7  8  9 <- positions_in_reads (after filtering)
+/// F  F  F  F  F  R  R  F  F  F <- directions_of_reads (after filtering)
+/// 1  3  7  8    <- unique_representations (after filtering)
+/// 0  2  4  7 10 <- first_occurrence_of_representations (after filtering)
+///
+/// \param filtering_parameter value between 0 and 1'000'000'000, as explained above
+/// \param representations_d original values on input, filtered on output
+/// \param read_ids_d original values on input, filtered on output
+/// \param positions_in_reads_d original values on input, filtered on output
+/// \param directions_of_representations_d original values on input, filtered on output
+/// \param unique_representation_d original values on input, filtered on output
+/// \param first_occurrence_of_representations_d original values on input, filtered on output
+///
+/// \tparam DirectionOfRepresentation any implementation of SketchElementImpl::SketchElementImpl::DirectionOfRepresentation
+template <typename DirectionOfRepresentation>
+void filter_out_most_common_representations(const std::uint32_t filtering_parameter,
+                                            thrust::device_vector<representation_t>& representations_d,
+                                            thrust::device_vector<read_id_t>& read_ids_d,
+                                            thrust::device_vector<position_in_read_t>& positions_in_reads_d,
+                                            thrust::device_vector<DirectionOfRepresentation>& directions_of_representations_d,
+                                            thrust::device_vector<representation_t>& unique_representations_d,
+                                            thrust::device_vector<std::uint32_t>& first_occurrence_of_representations_d)
+{
+    // *** find the number of sketch_elements for every representation ***
+    // 0  2  4  8 14 17 20 <- first_occurrence_of_representations_d (before filtering)
+    // 2  2  4  6  3  3  0 <- number_of_sketch_elements_with_each_representation_d (with additional 0 at the end)
+
+    thrust::device_vector<std::uint32_t> number_of_sketch_elements_with_each_representation_d(first_occurrence_of_representations_d.size());
+    number_of_sketch_elements_with_each_representation_d.back() = 0; // H2D
+
+    std::uint32_t number_of_threads = 128;
+    std::int32_t number_of_blocks = ceiling_divide<std::int64_t>(first_occurrence_of_representations_d.size(),
+                                                                 number_of_threads);
+
+    find_number_of_representation_occurrences_kernel<<<number_of_blocks, number_of_threads>>>(first_occurrence_of_representations_d.data().get(),
+                                                                                              first_occurrence_of_representations_d.size(),
+                                                                                              number_of_sketch_elements_with_each_representation_d.data().get());
+
+    // *** find filtering threshold ***
+    const std::size_t total_sketch_elements = representations_d.size();
+    const std::uint32_t filtering_threshold = static_cast<std::uint32_t>((static_cast<std::uint64_t>(total_sketch_elements) * filtering_parameter) / 1'000'000'000);
+
+    // *** mark representations for filtering out ***
+    // If representation is to be filtered out change its number of occurrences in number_of_sketch_elements_with_each_representation_d to 0
+    // Also create keep_representation_mask_d with value 1 for keeping the representation and 0 for filtering it out
+    // 2  2  4  6  3  3  0 <- number_of_sketch_elements_with_each_representation_d (before filtering)
+    // 2  2  0  0  3  3  0 <- number_of_sketch_elements_with_each_representation_d (after filtering)
+    // 1  1  0  0  1  1  0 <- keep_representation_mask_d
+    thrust::device_vector<std::uint32_t> keep_representation_mask_d(unique_representations_d.size() + 1); // additional element at the end
+
+    mark_for_filtering_out_kernel<<<number_of_blocks, number_of_threads>>>(filtering_threshold,
+                                                                           unique_representations_d.size(),
+                                                                           number_of_sketch_elements_with_each_representation_d.data().get(),
+                                                                           keep_representation_mask_d.data().get());
+
+    // *** perform exclusive sums to find the index and starting positions of each representation after filtering ***
+    // 2  2  0  0  3  3  0 <- number_of_sketch_elements_with_each_representation_d (after filtering)
+    // 0  2  4  4  4  7 10 <- first_occurrence_of_representation_after_filtering_d
+    thrust::device_vector<std::uint32_t> first_occurrence_of_representation_after_filtering_d(number_of_sketch_elements_with_each_representation_d.size());
+    thrust::exclusive_scan(thrust::device,
+                           std::begin(number_of_sketch_elements_with_each_representation_d),
+                           std::end(number_of_sketch_elements_with_each_representation_d),
+                           std::begin(first_occurrence_of_representation_after_filtering_d));
+
+    // 1  1  0  0  1  1  0 <- keep_representation_mask_d
+    // 0  1  2  2  2  3  4 <- unique_representation_index_after_filtering_d
+
+    thrust::device_vector<std::uint32_t> unique_representation_index_after_filtering_d(keep_representation_mask_d.size());
+    thrust::exclusive_scan(thrust::device,
+                           std::begin(keep_representation_mask_d),
+                           std::end(keep_representation_mask_d),
+                           std::begin(unique_representation_index_after_filtering_d));
+
+    // *** remove filtered out elements (compress) from unique_representations_d and first_occurrence_of_representations_d ***
+    // 1  3  5  6  7  8 <- unique_representations_d (original)
+    // 1  3  7  8       <- unique_representations_after_filtering_d
+    //
+    // 0  2  4  4  4  7 10 <- first_occurrence_of_representation_after_filtering_d
+    // 0  2  4  7 10       <- first_occurrence_of_representations_after_compression_d
+
+    const std::uint32_t number_of_unique_representations_after_compression = unique_representation_index_after_filtering_d.back(); // D2H
+
+    thrust::device_vector<representation_t> unique_representations_after_compression_d(number_of_unique_representations_after_compression);
+    thrust::device_vector<std::uint32_t> first_occurrence_of_representations_after_compression_d(number_of_unique_representations_after_compression + 1);
+
+    number_of_threads = 128;
+    number_of_blocks = ceiling_divide<std::int64_t>(first_occurrence_of_representations_d.size(),
+                                                    number_of_threads);
+
+    compress_unique_representations_after_filtering_kernel<<<number_of_threads, number_of_blocks>>>(unique_representations_d.size(),
+                                                                                                    unique_representations_d.data().get(),
+                                                                                                    first_occurrence_of_representation_after_filtering_d.data().get(),
+                                                                                                    unique_representation_index_after_filtering_d.data().get(),
+                                                                                                    unique_representations_after_compression_d.data().get(),
+                                                                                                    first_occurrence_of_representations_after_compression_d.data().get());
+
+    // *** remove filtered out elements (compress) from other data arrays ***
+
+    // 1  1  3  3  5  5  5  5  6  6  6  6  6  6  7  7  7  8  8  8 <- representations_d (before filtering)
+    // 0  1  3  5  3  4  6  6  0  1  2  2  2  3  7  8  9  1  2  3 <- read_ids_d (before filtering)
+    // 0  0  1  1  4  5  8  9  3  6  7  8  9  5  4  7  3  7  8  9 <- positions_in_reads_d (before filtering)
+    // F  F  F  F  R  R  R  F  R  F  F  R  R  F  F  R  R  F  F  F <- directions_of_reads_d (before filtering)
+    // 1  1  3  3  7  7  7  8  8  8 <- representations_after_filtering_d
+    // 0  1  3  5  7  8  9  1  2  3 <- read_ids_after_filtering_d
+    // 0  0  1  1  4  7  3  7  8  9 <- positions_in_reads_after_filtering_d
+    // F  F  F  F  F  R  R  F  F  F <- directions_of_reads_after_filtering_d
+
+    std::uint32_t number_of_sketch_elements_after_compression = first_occurrence_of_representations_after_compression_d.back(); // D2H
+    thrust::device_vector<representation_t> representations_after_compression_d(number_of_sketch_elements_after_compression);
+    thrust::device_vector<read_id_t> read_ids_after_compression_d(number_of_sketch_elements_after_compression);
+    thrust::device_vector<position_in_read_t> positions_in_reads_after_compression_d(number_of_sketch_elements_after_compression);
+    thrust::device_vector<DirectionOfRepresentation> directions_of_representations_after_compression_d(number_of_sketch_elements_after_compression);
+
+    number_of_threads = 32;
+    number_of_blocks = unique_representations_d.size();
+    compress_data_arrays_after_filtering_kernel<<<number_of_blocks, number_of_threads>>>(unique_representations_d.size(),
+                                                                                         number_of_sketch_elements_with_each_representation_d.data().get(),
+                                                                                         first_occurrence_of_representations_d.data().get(),
+                                                                                         first_occurrence_of_representations_after_compression_d.data().get(),
+                                                                                         unique_representation_index_after_filtering_d.data().get(),
+                                                                                         representations_d.data().get(),
+                                                                                         read_ids_d.data().get(),
+                                                                                         positions_in_reads_d.data().get(),
+                                                                                         directions_of_representations_d.data().get(),
+                                                                                         representations_after_compression_d.data().get(),
+                                                                                         read_ids_after_compression_d.data().get(),
+                                                                                         positions_in_reads_after_compression_d.data().get(),
+                                                                                         directions_of_representations_after_compression_d.data().get());
+
+    // *** swap vectors with the input arrays ***
+    std::swap(unique_representations_d, unique_representations_after_compression_d);
+    std::swap(first_occurrence_of_representations_d, first_occurrence_of_representations_after_compression_d);
+    std::swap(representations_d, representations_after_compression_d);
+    std::swap(read_ids_d, read_ids_after_compression_d);
+    std::swap(positions_in_reads_d, positions_in_reads_after_compression_d);
+    std::swap(directions_of_representations_d, directions_of_representations_after_compression_d);
 }
 
 } // namespace index_gpu

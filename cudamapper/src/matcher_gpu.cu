--- conflicted
+++ resolved
@@ -123,9 +123,9 @@
 }
 
 void generate_anchors_dispatcher(
-    thrust::device_vector<Anchor>& anchors,
-    const thrust::device_vector<std::int64_t>& anchor_starting_indices_d,
-    const thrust::device_vector<std::int64_t>& found_target_indices_d,
+    device_buffer<Anchor>& anchors,
+    const device_buffer<std::int64_t>& anchor_starting_indices_d,
+    const device_buffer<std::int64_t>& found_target_indices_d,
     const Index& query_index,
     const Index& target_index)
 {
@@ -222,98 +222,6 @@
     found_target_indices[i] = found_target_index;
 }
 
-<<<<<<< HEAD
-=======
-void generate_anchors(
-    device_buffer<Anchor>& anchors,
-    const device_buffer<std::int64_t>& anchor_starting_indices_d,
-    const device_buffer<std::uint32_t>& query_starting_index_of_each_representation_d,
-    const device_buffer<std::int64_t>& found_target_indices_d,
-    const device_buffer<std::uint32_t>& target_starting_index_of_each_representation_d,
-    const device_buffer<read_id_t>& query_read_ids,
-    const device_buffer<position_in_read_t>& query_positions_in_read,
-    const device_buffer<read_id_t>& target_read_ids,
-    const device_buffer<position_in_read_t>& target_positions_in_read)
-{
-    assert(anchor_starting_indices_d.size() + 1 == query_starting_index_of_each_representation_d.size());
-    assert(found_target_indices_d.size() + 1 == query_starting_index_of_each_representation_d.size());
-    assert(query_read_ids.size() == query_positions_in_read.size());
-    assert(target_read_ids.size() == target_positions_in_read.size());
-    const int32_t n_threads = 256;
-    const int32_t n_blocks  = ceiling_divide<int64_t>(get_size(anchors), n_threads);
-    generate_anchors_kernel<<<n_blocks, n_threads>>>(
-        anchors.data(),
-        get_size(anchors),
-        anchor_starting_indices_d.data(),
-        query_starting_index_of_each_representation_d.data(),
-        found_target_indices_d.data(),
-        get_size(found_target_indices_d),
-        target_starting_index_of_each_representation_d.data(),
-        query_read_ids.data(),
-        query_positions_in_read.data(),
-        target_read_ids.data(),
-        target_positions_in_read.data());
-}
-
-__global__ void generate_anchors_kernel(
-    Anchor* const anchors_d,
-    const int64_t n_anchors,
-    const int64_t* const anchor_starting_index_d,
-    const std::uint32_t* const query_starting_index_of_each_representation_d,
-    const std::int64_t* const found_target_indices_d,
-    const int32_t n_query_representations,
-    const std::uint32_t* const target_starting_index_of_each_representation_d,
-    const read_id_t* const query_read_ids,
-    const position_in_read_t* const query_positions_in_read,
-    const read_id_t* const target_read_ids,
-    const position_in_read_t* const target_positions_in_read)
-{
-    // Fill the anchor_d array. Each thread generates one anchor.
-    std::int64_t anchor_idx = blockIdx.x * blockDim.x + threadIdx.x;
-
-    if (anchor_idx >= n_anchors)
-        return;
-
-    // Figure out for which representation this thread should compute the anchor.
-    // We only need the index in the unique representation array of the query index
-    // not the representation itself.
-    const std::int64_t representation_idx = upper_bound(anchor_starting_index_d, anchor_starting_index_d + n_query_representations, anchor_idx) - anchor_starting_index_d;
-
-    assert(representation_idx < n_query_representations);
-
-    // Compute the index of the anchor within only this representation.
-    std::uint32_t relative_anchor_index = anchor_idx;
-    if (representation_idx > 0)
-        relative_anchor_index -= anchor_starting_index_d[representation_idx - 1];
-
-    // Get the ranges within the query and target index with this representation.
-    const std::int64_t j = found_target_indices_d[representation_idx];
-    assert(j >= 0);
-    const std::uint32_t query_begin  = query_starting_index_of_each_representation_d[representation_idx];
-    const std::uint32_t target_begin = target_starting_index_of_each_representation_d[j];
-    const std::uint32_t target_end   = target_starting_index_of_each_representation_d[j + 1];
-
-    const std::uint32_t n_targets = target_end - target_begin;
-
-    // Overall we want to do an all-to-all (n*m) matching between the query and target entries
-    // with the same representation.
-    // Compute the exact combination query and target index entry for which
-    // we generate the anchor in this thread.
-    const std::uint32_t query_idx  = query_begin + relative_anchor_index / n_targets;
-    const std::uint32_t target_idx = target_begin + relative_anchor_index % n_targets;
-
-    assert(query_idx < query_starting_index_of_each_representation_d[representation_idx + 1]);
-
-    // Generate and store the anchor
-    Anchor a;
-    a.query_read_id_           = query_read_ids[query_idx];
-    a.target_read_id_          = target_read_ids[target_idx];
-    a.query_position_in_read_  = query_positions_in_read[query_idx];
-    a.target_position_in_read_ = target_positions_in_read[target_idx];
-    anchors_d[anchor_idx]      = a;
-}
-
->>>>>>> 544effc5
 } // namespace matcher_gpu
 
 } // namespace details

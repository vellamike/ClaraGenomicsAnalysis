--- conflicted
+++ resolved
@@ -192,29 +192,6 @@
     const auto tail_length_for_chain = 3;
     auto n_anchors                   = d_anchors.size();
 
-<<<<<<< HEAD
-=======
-    // comparison operator - lambda used to compare Anchors in sort
-    auto comp = [] __host__ __device__(const Anchor& i, const Anchor& j) -> bool {
-        return (i.query_read_id_ < j.query_read_id_) ||
-               ((i.query_read_id_ == j.query_read_id_) &&
-                (i.target_read_id_ < j.target_read_id_)) ||
-               ((i.query_read_id_ == j.query_read_id_) &&
-                (i.target_read_id_ == j.target_read_id_) &&
-                (i.query_position_in_read_ < j.query_position_in_read_)) ||
-               ((i.query_read_id_ == j.query_read_id_) &&
-                (i.target_read_id_ == j.target_read_id_) &&
-                (i.query_position_in_read_ == j.query_position_in_read_) &&
-                (i.target_position_in_read_ < j.target_position_in_read_));
-    };
-
-    auto thrust_exec_policy = thrust::cuda::par.on(stream);
-
-    // sort on device
-    // TODO : currently thrust::sort requires O(2N) auxiliary storage, implement the same functionality using O(N) auxiliary storage
-    thrust::sort(thrust_exec_policy, d_anchors.begin(), d_anchors.end(), comp);
-
->>>>>>> 544effc5
     // temporary workspace buffer on device
     device_buffer<char> d_temp_buf(_allocator, stream);
 
@@ -276,6 +253,8 @@
 
     // calculate overlaps where overlap is a chain with length > tail_length_for_chain
     // >>>>>>>>>>>>
+
+    auto thrust_exec_policy = thrust::cuda::par.on(stream);
 
     // d_overlaps[j] contains index to d_chain_length/d_chain_start where
     // d_chain_length[d_overlaps[j]] and d_chain_start[d_overlaps[j]] corresponds

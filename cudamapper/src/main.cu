--- conflicted
+++ resolved
@@ -38,7 +38,7 @@
     {"index-size", required_argument, 0, 'i'},
     {"target-index-size", required_argument, 0, 't'},
     {"filtering-parameter", required_argument, 0, 'F'},
-    {"align-overlaps", no_argument, 0, 'a'},
+    {"alignment-batches", required_argument, 0, 'a'},
     {"help", no_argument, 0, 'h'},
 };
 
@@ -49,18 +49,6 @@
     using claragenomics::get_size;
     claragenomics::logging::Init();
 
-<<<<<<< HEAD
-    uint32_t k                     = 15;  // k
-    uint32_t w                     = 15;  // w
-    std::int32_t num_devices       = 1;   // d
-    std::int32_t max_cache_size    = 100; // c
-    std::int32_t index_size        = 30;  // i
-    std::int32_t target_index_size = 30;  // t
-    double filtering_parameter     = 1.0; // F
-    std::string optstring          = "k:w:d:c:i:t:F:ha";
-    bool align_overlaps            = false;
-    int32_t argument               = 0;
-=======
     uint32_t k                                  = 15;  // k
     uint32_t w                                  = 15;  // w
     std::int32_t num_devices                    = 1;   // d
@@ -71,9 +59,9 @@
     std::int32_t index_size                   = 30;  // i
     std::int32_t target_index_size            = 30;  // t
     double filtering_parameter                = 1.0; // F
-    std::string optstring                     = "k:w:d:c:C:m:i:t:F:h:";
+    std::int32_t alignment_batches            = 0;   // a
+    std::string optstring                     = "k:w:d:c:C:m:i:t:F:h:a:";
     int32_t argument                          = 0;
->>>>>>> e682298a
     while ((argument = getopt_long(argc, argv, optstring.c_str(), options, nullptr)) != -1)
     {
         switch (argument)
@@ -106,7 +94,7 @@
             filtering_parameter = atof(optarg);
             break;
         case 'a':
-            align_overlaps = true;
+            alignment_batches = atoi(optarg);
             break;
         case 'h':
             help(0);
@@ -336,78 +324,39 @@
 
                 overlapper.get_overlaps(*overlaps_to_add, matcher->anchors(), 50);
 
+                std::vector<std::string> cigar;
+                // Align overlaps
+                if (alignment_batches > 0)
+                {
+                    cigar.resize((*overlaps_to_add).size());
+                    CGA_NVTX_RANGE(profiler, "align_overlaps");
+                    claragenomics::cudamapper::Overlapper::Overlapper::align_overlaps(*overlaps_to_add, *query_parser, *target_parser, alignment_batches, cigar);
+                }
+
+                //Increment counter which tracks number of overlap chunks to be filtered and printed
                 num_overlap_chunks_to_print++;
-<<<<<<< HEAD
-                if (align_overlaps)
-                {
-                    std::vector<claragenomics::cudamapper::Overlap> filtered_overlaps;
-                    claragenomics::cudamapper::Overlapper::filter_overlaps(filtered_overlaps, overlaps_to_add);
-                    std::vector<std::string> cigar(filtered_overlaps.size());
-=======
                 auto print_overlaps = [&overlaps_writer_mtx, &num_overlap_chunks_to_print](std::shared_ptr<std::vector<claragenomics::cudamapper::Overlap>> filtered_overlaps,
                                                                                            std::shared_ptr<claragenomics::cudamapper::Index> query_index,
-                                                                                           std::shared_ptr<claragenomics::cudamapper::Index> target_index) {
+                                                                                           std::shared_ptr<claragenomics::cudamapper::Index> target_index,
+                                                                                           const std::vector<std::string>& cigar) {
                     // parallel update of the query/target read names for filtered overlaps [parallel on host]
                     claragenomics::cudamapper::Overlapper::update_read_names(*filtered_overlaps, *query_index, *target_index);
                     std::lock_guard<std::mutex> lck(overlaps_writer_mtx);
-                    claragenomics::cudamapper::Overlapper::print_paf(*filtered_overlaps);
+                    claragenomics::cudamapper::Overlapper::print_paf(*filtered_overlaps, cigar);
 
                     //clear data
                     for (auto o : *filtered_overlaps)
->>>>>>> e682298a
                     {
-                        CGA_NVTX_RANGE(profiler, "align_overlaps");
-                        claragenomics::cudamapper::Overlapper::Overlapper::align_overlaps(filtered_overlaps, *query_parser, *target_parser, cigar);
+                        o.clear();
                     }
-
-<<<<<<< HEAD
-                    //Increment counter which tracks number of overlap chunks to be filtered and printed
-                    auto print_overlaps = [&overlaps_writer_mtx, &num_overlap_chunks_to_print, cigar](std::vector<claragenomics::cudamapper::Overlap> overlaps) {
-                        std::lock_guard<std::mutex> lck(overlaps_writer_mtx);
-                        const auto& t = overlaps;
-                        //claragenomics::cudamapper::Overlapper::print_paf(overlaps, cigar);
-                        claragenomics::cudamapper::Overlapper::print_paf(t, cigar);
-
-                        //clear data
-                        for (auto o : overlaps)
-                        {
-                            o.clear();
-                        }
-                        //Decrement counter which tracks number of overlap chunks to be filtered and printed
-                        num_overlap_chunks_to_print--;
-                    };
-
-                    std::thread t(print_overlaps, filtered_overlaps);
-                    t.detach();
-                }
-                else
-                {
-                    //Increment counter which tracks number of overlap chunks to be filtered and printed
-                    auto print_overlaps = [&overlaps_writer_mtx, &num_overlap_chunks_to_print](std::vector<claragenomics::cudamapper::Overlap> overlaps) {
-                        std::lock_guard<std::mutex> lck(overlaps_writer_mtx);
-                        std::vector<claragenomics::cudamapper::Overlap> filtered_overlaps;
-                        claragenomics::cudamapper::Overlapper::filter_overlaps(filtered_overlaps, overlaps);
-                        std::vector<std::string> cigar;
-
-                        claragenomics::cudamapper::Overlapper::print_paf(filtered_overlaps, cigar);
-
-                        //clear data
-                        for (auto o : overlaps)
-                        {
-                            o.clear();
-                        }
-                        //Decrement counter which tracks number of overlap chunks to be filtered and printed
-                        num_overlap_chunks_to_print--;
-                    };
-
-                    std::thread t(print_overlaps, overlaps_to_add);
-                    t.detach();
-                }
-=======
-                std::thread t(print_overlaps, overlaps_to_add, query_index, target_index);
+                    //Decrement counter which tracks number of overlap chunks to be filtered and printed
+                    num_overlap_chunks_to_print--;
+                };
+
+                std::thread t(print_overlaps, overlaps_to_add, query_index, target_index, cigar);
                 t.detach();
->>>>>>> e682298a
             }
+
             // reseting the matcher releases the anchor device array back to memory pool
             matcher.reset();
         }
@@ -496,11 +445,14 @@
         -i, --index-size
             length of batch size used for query in MB [30])"
               << R"(
-        -t --target-index-size
+        -t, --target-index-size
             length of batch sized used for target in MB [30])"
               << R"(
-        -F --filtering-parameter
+        -F, --filtering-parameter
             filter all representations for which sketch_elements_with_that_representation/total_sketch_elements >= filtering_parameter), filtering disabled if filtering_parameter == 1.0 [1'000'000'001] (Min = 0.0, Max = 1.0))"
+              << R"(
+        -a, --alignment_batches
+            Number of batches to use for generating CIGAR strings for overlap alignments. Default value 0 = no alignment to be performed.)"
               << std::endl;
 
     exit(exit_code);

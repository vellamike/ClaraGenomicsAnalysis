/*
* Copyright (c) 2019, NVIDIA CORPORATION.  All rights reserved.
*
* NVIDIA CORPORATION and its licensors retain all intellectual property
* and proprietary rights in and to this software, related documentation
* and any modifications thereto.  Any use, reproduction, disclosure or
* distribution of this software and related documentation without an express
* license agreement from NVIDIA CORPORATION is strictly prohibited.
*/

#pragma once

#include <memory>
#include "cudamapper/index_generator.hpp"

namespace claragenomics {
/// \addtogroup cudamapper
/// \{

    /// Index - manages mapping of (k,w)-kmer-representation and all its occurences
    class Index {
    public:

        /// RepresentationToSketchElements - representation, pointer to section of data arrays with sketch elements with that representation and a given read_id, and a pointer to section of data arrays with sketch elements with that representation and all read_ids
        struct RepresentationToSketchElements {
            /// representation
            representation_t representation_;
            /// pointer to all sketch elements for that representation in some read (no need to save which one)
            ArrayBlock sketch_elements_for_representation_and_read_id_;
            /// pointer to all sketch elements with that representation in all reads
            ArrayBlock sketch_elements_for_representation_and_all_read_ids_;
        };

        /// \brief returns an array of starting positions of sketch elements in their reads
        /// \return an array of starting positions of sketch elements in their reads
        virtual const std::vector<position_in_read_t>& positions_in_reads() const = 0;

        /// \brief returns an array of reads ids for sketch elements
        /// \return an array of reads ids for sketch elements
        virtual const std::vector<read_id_t>& read_ids() const = 0;


        /// \brief returns an array of directions in which sketch elements were read
        /// \return an array of directions in which sketch elements were read
        virtual const std::vector<SketchElement::DirectionOfRepresentation>& directions_of_reads() const = 0;

        /// \brief returns number of reads in input data
        /// \return number of reads in input data
        virtual std::uint64_t number_of_reads() const = 0;

        /// \brief returns mapping of internal read id that goes from 0 to number_of_reads-1 to actual read name from the input
        /// \return mapping of internal read id that goes from 0 to number_of_reads-1 to actual read name from the input
        virtual const std::vector<std::string>& read_id_to_read_name() const = 0;

<<<<<<< HEAD
        /// \brief returns mapping of internal read id that goes from 0 to read lengths for that read
        /// \return mapping of internal read id that goes from 0 to read lengths for that read
        virtual const std::vector<std::uint32_t>& read_id_to_read_length() const =0;

        /// \brief returns mapping of read id (vector) and representation (map) to section of data arrays with sketch elements with that read id and representation
        /// \return mapping of read id (vector) and representation (map) to section of data arrays with sketch elements with that read id and representation
        virtual const std::vector<std::map<representation_t, ArrayBlock>>& read_id_and_representation_to_all_its_sketch_elements() const = 0;

        /// \brief returns mapping of representation to section of data arrays with sketch elements with that representation (and all read ids)
        /// \return mapping of representation to section of data arrays with sketch elements with that representation (and all read ids)
        virtual const std::map<representation_t, ArrayBlock>& representation_to_all_its_sketch_elements() const = 0;
=======
        /// \brief For each read_id (outer vector) returns a vector in which each element contains a representation from that read, pointer to section of data arrays with sketch elements with that representation and that read_id, and pointer to section of data arrays with skecth elements with that representation and all read_ids. There elements are sorted by representation in increasing order
        /// \return the mapping
        virtual const std::vector<std::vector<RepresentationToSketchElements>>& read_id_and_representation_to_sketch_elements() const = 0;
>>>>>>> e001a462

        /// \brief generates a mapping of (k,w)-kmer-representation to all of its occurrences for one or more sequences
        /// \return instance of Index
        static std::unique_ptr<Index> create_index(const IndexGenerator& index_generator);

        /// \brief creates an empty Index
        /// \return empty instacne of Index
        static std::unique_ptr<Index> create_index();
    };

/// \}

}<|MERGE_RESOLUTION|>--- conflicted
+++ resolved
@@ -52,23 +52,13 @@
         /// \return mapping of internal read id that goes from 0 to number_of_reads-1 to actual read name from the input
         virtual const std::vector<std::string>& read_id_to_read_name() const = 0;
 
-<<<<<<< HEAD
         /// \brief returns mapping of internal read id that goes from 0 to read lengths for that read
         /// \return mapping of internal read id that goes from 0 to read lengths for that read
         virtual const std::vector<std::uint32_t>& read_id_to_read_length() const =0;
 
-        /// \brief returns mapping of read id (vector) and representation (map) to section of data arrays with sketch elements with that read id and representation
-        /// \return mapping of read id (vector) and representation (map) to section of data arrays with sketch elements with that read id and representation
-        virtual const std::vector<std::map<representation_t, ArrayBlock>>& read_id_and_representation_to_all_its_sketch_elements() const = 0;
-
-        /// \brief returns mapping of representation to section of data arrays with sketch elements with that representation (and all read ids)
-        /// \return mapping of representation to section of data arrays with sketch elements with that representation (and all read ids)
-        virtual const std::map<representation_t, ArrayBlock>& representation_to_all_its_sketch_elements() const = 0;
-=======
         /// \brief For each read_id (outer vector) returns a vector in which each element contains a representation from that read, pointer to section of data arrays with sketch elements with that representation and that read_id, and pointer to section of data arrays with skecth elements with that representation and all read_ids. There elements are sorted by representation in increasing order
         /// \return the mapping
         virtual const std::vector<std::vector<RepresentationToSketchElements>>& read_id_and_representation_to_sketch_elements() const = 0;
->>>>>>> e001a462
 
         /// \brief generates a mapping of (k,w)-kmer-representation to all of its occurrences for one or more sequences
         /// \return instance of Index
